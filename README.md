--- conflicted
+++ resolved
@@ -8,10 +8,7 @@
 Usage
 =====
 You can query current containers using
-<<<<<<< HEAD
-    
-=======
->>>>>>> a9e71e79
+   
     import lxc
     lxc.all_as_list()
     >> ['Container1', 'Container2', 'Container3']
@@ -21,10 +18,7 @@
        }
 
 to get the running or stopped list
-<<<<<<< HEAD
     
-=======
->>>>>>> a9e71e79
     import lxc
     lxc.running()
     >> ['Container1']
@@ -32,57 +26,34 @@
     >> ['Container2', 'Container3']
 
 Check if a container exists
-<<<<<<< HEAD
-   
-=======
->>>>>>> a9e71e79
+    
     import lxc
     lxc.exists("Container1")
 
 You can also get notified when a certain container reaches a given state(s) asynchronously
-<<<<<<< HEAD
     
     import lxc
     def myCallback():
         print "Hey, The Container is Running!"
     
-=======
-    import lxc
-    def myCallback():
-        print "Hey, The Container is Running!"
-
->>>>>>> a9e71e79
     lxc.notify("Container2", "RUNNING", myCallback)
     lxc.notify("Container1", "RUNNING|STOPPED", myCallback)
 
 You can also start the LXC Monitor to keep getting updates about certain container or a set of containers
-<<<<<<< HEAD
     
     import lxc
     def myCallback(state):
         print "The state is now %s" % state
     
-=======
-    import lxc
-    def myCallback(state):
-        print "The state is now %s" % state
-
->>>>>>> a9e71e79
     lxc.monitor("Container1", myCallback)
     lxc.monitor("Container2", myCallback)
 
 to stop monitoring a certain container
-<<<<<<< HEAD
     
-=======
->>>>>>> a9e71e79
     import lxc
     lxc.unmonitor("Container1")
 
 to stop the whole LXC Monitor
-<<<<<<< HEAD
     
-=======
->>>>>>> a9e71e79
     import lxc
     lxc.stop_monitor()
